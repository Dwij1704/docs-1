{
  "$schema": "https://mintlify.com/docs.json",
  "theme": "maple",
  "name": "xpander.ai",
  "colors": {
    "primary": "#753CFF",
    "light": "#9B70FF",
    "dark": "#4A2C99"
  },
  "favicon": "/favicon.svg",
  "logo": {
    "light": "/logo/logo.png",
    "dark": "/logo/logo-dark-mode.png"
  },
  "navbar": {
    "primary": {
      "type": "github",
      "href": "https://github.com/xpander-ai/xpander-sdk"
    }
  },
  "navigation": {
    "tabs": [
      {
        "tab": "Documentation",
        "icon": {
          "name": "book",
          "style": "regular"
        },
        "groups": [
          {
            "group": "Get Started",
            "icon": {
              "name": "rocket",
              "style": "regular"
            },
            "pages": [
              "docs/01-get-started/01-index",
              {
                "group": "Quickstart",
                "icon": {
                  "name": "rocket",
                  "style": "regular"
                },
                "pages": [
                  "docs/01-get-started/02-getting-started-00",
                  "docs/01-get-started/02-getting-started-01-workbench",
                  "docs/01-get-started/02-getting-started-02-cli"
                ]
              },
              {
                "group": "Use the SDK",
                "icon": {
                  "name": "code",
                  "style": "regular"
                },
                "pages": [
                  "docs/01-get-started/02-sdk-overview",
                  "docs/01-get-started/03-llm-models",
                  "docs/01-get-started/04-agent-frameworks"
                ]
              }
            ]
          },  
          {
            "group": "AI Agent Workbench",
            "icon": {
              "name": "wand-magic-sparkles",
              "style": "regular"
            },
            "pages": [
              "docs/02-agent-builder/01-add-tools-to-agents",
              "docs/02-agent-builder/02-agent-graph-system",
              "docs/02-agent-builder/03-activity-view",
              "docs/02-agent-builder/04-advanced-operation-settings",
              "docs/02-agent-builder/05-agent-settings",
              "docs/02-agent-builder/06-multi-agent-teams",
              "docs/02-agent-builder/07-sequential-agent-teams"
            ]
          },
          {
            "group": "AI State Management",
            "icon": {
              "name": "database",
              "style": "regular"
            },
            "pages": [
              "docs/03-ai-state-management/01-agent-state-basics",
              "docs/03-ai-state-management/02-thread-management"
            ]
          },
          {
            "group": "Human Interfaces",
            "icon": {
              "name": "comments",
              "style": "regular"
            },
            "pages": [
              "docs/05-human-interfaces/02-slack-bots",
              "docs/05-human-interfaces/03-webui",
              "docs/05-human-interfaces/04-mcp",
              "docs/05-human-interfaces/05-webhooks"
            ]
          }
        ]
      },
      {
        "tab": "Tutorials",
        "icon": {
          "name": "graduation-cap",
          "style": "regular"
        },
        "groups": [
          {
            "group": "Tutorials",
            "icon": {
              "name": "graduation-cap",
              "style": "regular"
            },
            "pages": [
              "tutorials/index",
              "tutorials/01-structured-output-agent",
              "tutorials/02-hello-world-agent",
              "tutorials/03-outage-manager-agent"
            ]
          }
        ]
      },
      {
        "tab": "Workshops",
        "icon": {
          "name": "school",
          "style": "regular"
        },
        "groups": [
          {
            "group": "Workshops",
            "icon": {
              "name": "school",
              "style": "regular"
            },
            "pages": [
              "workshops/index",
              {
                "group": "Build AI Agents with A2A, MCP, and Amazon Bedrock",
                "icon": {
                  "name": "aws",
                  "style": "regular"
                },
                "pages": [
                  "workshops/a2a-mcp-bedrock-workshop/index",
                  "workshops/a2a-mcp-bedrock-workshop/01-first-coding-agent",
                  "workshops/a2a-mcp-bedrock-workshop/02-expand-agent-fleet",
                  "workshops/a2a-mcp-bedrock-workshop/03-serverless-manager-agent",
                  "workshops/a2a-mcp-bedrock-workshop/04-pr-automation",
                  "workshops/a2a-mcp-bedrock-workshop/05-launch-agent-fleet",
                  "workshops/a2a-mcp-bedrock-workshop/06-submit-application"
                ]
              }
            ]
          }
        ]
      },
      {
        "tab": "SDK Reference",
        "icon": {
          "name": "code",
          "style": "regular"
        },
        "groups": [
          {
            "group": "Getting Started",
            "icon": {
              "name": "book-open",
              "style": "regular"
            },
            "pages": [
              "api-reference/07-sdk/index"
            ]
          },
          {
            "group": "xpander-sdk",
            "icon": {
              "name": "cube",
              "style": "regular"
            },
            "pages": [
              "api-reference/07-sdk/xpander-sdk/XpanderClient",
              "api-reference/07-sdk/xpander-sdk/agent",
              "api-reference/07-sdk/xpander-sdk/Agent.Messages",
              "api-reference/07-sdk/xpander-sdk/Agent.Tools",
              "api-reference/07-sdk/xpander-sdk/Tasks",
              "api-reference/07-sdk/xpander-sdk/Agent.Graph",
              "api-reference/07-sdk/xpander-sdk/tool-models"
            ]
          }
        ]
      },
      {
        "tab": "Apps",
        "icon": {
          "name": "plug",
          "style": "regular"
        },
        "groups": [
          {
            "group": "Overview",
            "icon": {
              "name": "book-open",
              "style": "regular"
            },
            "pages": [
              "apps/index"
            ]
          },
          {
            "group": "Productivity",
            "icon": {
              "name": "briefcase",
              "style": "regular"
            },
            "pages": [
              "apps/google-drive",
              "apps/google-sheets",
              "apps/google-forms",
              "apps/google-gmail",
              "apps/google-bigquery",
              "apps/google-calendar",
              "apps/zendesk",
<<<<<<< HEAD
              "apps/supabase",
              "apps/supabase-db",
=======
>>>>>>> 8c537028
              "apps/jira",
              "apps/confluence",
              "apps/pagerduty",
              "apps/recallai",
              "apps/statuspage",
              "apps/asana",
              "apps/fibery",
              "apps/monday"
            ]
          }
        ]
      }
    ],
    "global": {
      "dropdowns": [
        {
          "dropdown": "Documentation",
          "icon": {
            "name": "book",
            "style": "regular"
          },
          "href": "https://docs.xpander.ai/docs/01-get-started/01-index"
        },
        {
          "dropdown": "SDK Reference",
          "icon": {
            "name": "code-simple",
            "style": "regular"
          },
          "href": "https://docs.xpander.ai/api-reference/07-sdk/index"
        },
        {
          "dropdown": "Tutorials",
          "icon": {
            "name": "graduation-cap",
            "style": "regular"
          },
          "href": "https://docs.xpander.ai/tutorials/index"
        },
        {
          "dropdown": "Workshops",
          "icon": {
            "name": "school",
            "style": "regular"
          },
          "href": "https://docs.xpander.ai/workshops/index"
        },
        {
          "dropdown": "Apps",
          "icon": {
            "name": "plug",
            "style": "regular"
          },
          "href": "https://docs.xpander.ai/apps/index"
        },
        {
          "dropdown": "Release notes",
          "icon": {
            "name": "note",
            "style": "regular"
          },
          "href": "https://docs.xpander.ai/changelog/product-updates"
        }
      ],
      "anchors": [
        {
          "anchor": "xpander.ai Website",
          "href": "https://xpander.ai",
          "icon": {
            "name": "globe-pointer",
            "style": "regular"
          }
        },
        {
          "anchor": "xpander.ai Console",
          "href": "https://app.xpander.ai",
          "icon": {
            "name": "code",
            "style": "regular"
          }
        },
        {
          "anchor": "SDK Reference",
          "href": "https://docs.xpander.ai/api-reference/07-sdk/index",
          "icon": {
            "name": "code-simple",
            "style": "regular"
          }
        },
        {
          "anchor": "Community Slack",
          "href": "https://join.slack.com/t/xpandercommunity/shared_invite/zt-2mt2xkxkz-omM7f~_h2jcuzFudrYtZQQ",
          "icon": {
            "name": "slack",
            "style": "regular"
          }
        },
        {
          "anchor": "Developer Discord",
          "href": "https://discord.gg/CUcp4WWh5g",
          "icon": {
            "name": "discord",
            "style": "regular"
          }
        }
      ]
    }
  },
  "integrations": {
    "amplitude": {
        "apiKey": "a217b67ed9af1f3663abbdb97c358d86"
    }
  },
  "redirects": [
    {
      "source": "/api-reference/07-sdk",
      "destination": "/api-reference/07-sdk/index"
    },
    {
      "source": "/api-reference/07-sdk/",
      "destination": "/api-reference/07-sdk/index"
    },
    {
      "source": "/tutorials",
      "destination": "/tutorials/index"
    },
    {
      "source": "/tutorials/",
      "destination": "/tutorials/index"
    },
    {
      "source": "/workshops",
      "destination": "/workshops/index"
    },
    {
      "source": "/workshops/",
      "destination": "/workshops/index"
    },
    {
      "source": "/workshops/01-a2a-mcp-bedrock-workshop",
      "destination": "/workshops/a2a-mcp-bedrock-workshop/index"
    },
    {
      "source": "/docs",
      "destination": "/docs/01-get-started/01-index"
    },
    {
      "source": "/docs/",
      "destination": "/docs/01-get-started/01-index"
    },
    {
      "source": "/changelog",
      "destination": "/changelog/product-updates"
    },
    {
      "source": "/changelog/",
      "destination": "/changelog/product-updates"
    },
    {
      "source": "/apps",
      "destination": "/apps/index"
    }
  ],
  "footer": {
    "socials": {
      "x": "https://x.com/xpander_ai",
      "github": "https://github.com/xpander-ai",
      "linkedin": "https://www.linkedin.com/company/104346002"
    }
  }
}<|MERGE_RESOLUTION|>--- conflicted
+++ resolved
@@ -226,11 +226,8 @@
               "apps/google-bigquery",
               "apps/google-calendar",
               "apps/zendesk",
-<<<<<<< HEAD
               "apps/supabase",
               "apps/supabase-db",
-=======
->>>>>>> 8c537028
               "apps/jira",
               "apps/confluence",
               "apps/pagerduty",
