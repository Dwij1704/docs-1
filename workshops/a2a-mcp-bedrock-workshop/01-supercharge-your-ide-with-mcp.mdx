---
title: "Module 1: Supercharge Your IDE with MCP"
description: "Create and optimize a GitHub MCP Server with Agentic RAG"
icon: "bolt"
---

<Note>
  **Module Summary**

  - **Goal**: Create a custom GitHub MCP Server with Agentic RAG optimization
  - **Estimated Time**: 15-20 minutes
  - **Prerequisites**: GitHub account, Cursor IDE, xpander.ai account
</Note>

🚀 In this module, you'll learn how to build a powerful GitHub search agent with optimized Agentic RAG capabilities and expose it as a Model Context Protocol (MCP) Server to supercharge your Cursor IDE experience. By building this agent, you'll understand how to create practical AI tools that integrate seamlessly with your development workflow, improving coding efficiency and access to real-time code examples.

## 🔍 Creating Your GitHub Search Agent

### Step 1: Set up xpander.ai

1. Navigate to the xpander.ai platform:

   ```bash Terminal Command
   # Open in your browser
   open https://app.xpander.ai
   ```
2. Sign in with your credentials
3. In the left navigation menu, go to **Agents**
4. Click the **\+** **New Agent** button to open the Workbench
5. When prompted by the agent builder, click **Skip** (we'll create the agent manually)

### Step 2: Add GitHub Search Tools

1. Click on the **\+** (plus) button in your agent canvas
2. Select **Apps** from the menu
3. Select **GitHub Search Manager**
4. Click **Sign in with GitHub Search Manager**

   <Frame>
     ![GitHub Search Manager Sign-in](/images/screenshots/2025-05-03-23-50-36.png)
   </Frame>
5. Give the interface a name (like "github-search-your-name" or just "github-search")
6. Click **Save**

<Tip>
  You should now see the GitHub Search tools available as Agentic Actions in your agent's canvas.
</Tip>

### Step 3: Add GitHub Operations

Add the following GitHub operations to your agent:

- **Find Code Snippets by Query Terms** - `GET /search/code`
- **Find Repositories by Criteria** - `GET /search/repositories`
- **Search Topics by Criteria** - `GET /search/topics`
- **Find Users by Criteria** - `GET /search/users`
- **Search Commits by Criteria** - `GET /search/commits`

<Frame>
  ![GitHub Operations](/images/screenshots/2025-05-03-23-53-27.png)
</Frame>

### Step 4: Configure Agent Settings

1. In the Builder Workbench, click on the Gear Icon in the top-right corner
2. In the Agent Builder Settings panel, click on **Generate Details**
3. Enter the following prompt to generate your agent description:

   ```txt Prompt for generating agent
   You are GitHub-Search-Agent, an expert at searching and analyzing GitHub repositories, code, users, and topics. You have deep knowledge of GitHub's API and can provide concise, accurate information about code patterns, repository structures, and developer activities.
   ```
4. Go to **Instructions** and define your agent's role, goal, and instructions:

   ```txt Role
   You are GitHub-Search-Agent, an expert at searching and analyzing GitHub repositories, code, users, and topics. You have deep knowledge of GitHub's API and can provide concise, accurate information about code patterns, repository structures, and developer activities.
   ```

   ```txt Goal
   Your goal is to help users find relevant code, repositories, and developers on GitHub to accelerate their development process. You should prioritize providing the most relevant results and explaining code patterns when found.
   ```

   ```txt Instructions
   1. When searching for code, focus on finding the most relevant implementations
   2. For repositories, highlight the most popular ones with good documentation
   3. When exploring user profiles, focus on their recent contributions and expertise
   4. Prefer repositories with higher star counts and recent activity
   5. For any search query, first try to understand what the user is looking for before running the search
   6. Always provide contextual information about why a result is relevant
   ```
5. Click **Save Changes** and close the panel

Your completed agent should look similar to this:

<Frame>
  ![Completed Agent](/images/screenshots/2025-05-03-23-42-23.png)
</Frame>

## 🧪 Testing Your Agent with Raw API Responses

Let's test your newly created GitHub search agent:

1. In the left pane of the builder interface, you'll find the testing area
2. Type the following query to search for topics:

   ```txt Prompt
   Search for topics in GitHub related to A2A and MCP
   ```
3. Look at the generated payload by clicking on it. You'll see something like:

   ```json Example AI Generated Payload
   {
      "bodyParams": {},
      "queryParams": {
         "q": "A2A MCP",
         "per-page": 10,
         "page": 1
      },
      "pathParams": {}
   }
   ```

   ```json Example response
   {
    "total_count": 2,
    "incomplete_results": false,
    "items": [
        {
            "name": "a2a-mcp",
            "created_at": "2025-04-30T00:52:27Z",
            "updated_at": "2025-04-30T00:52:27Z",
            "featured": false,
            "curated": false,
            "score": 1
        },
        {
            "name": "a2a-vs-mcp",
            "created_at": "2025-04-30T00:52:27Z",
            "updated_at": "2025-04-30T00:52:27Z",
            "featured": false,
            "curated": false,
            "score": 1
        }
    ]
   }
   ```
4. Now try a repositories search in the testing area:

   ```txt Prompt
   Find cool repositories related to Agent 2 Agent and MCP
   ```

<Warning>
  Notice that the API response is huge and not optimal for AI consumption\! This is where Agentic RAG comes in to help filter and optimize these responses.
</Warning>

## 🧠 Optimizing Responses with Agentic RAG

### Optimizing Repository Search

Let's improve the repository search results using Agentic RAG:

1. Return to the **Builder** tab
2. Click on the gear icon next to the **Find Repositories by Criteria** operation
3. Click on **Advanced** and then switch to **Raw Editor** (this allows the AI to send natural language queries, and the server will perform semantic search on the API response)
4. Configure the search and return fields:

   Searchable Fields (fields the AI can search against):

   ```json Searchable Fields Configuration
   [
     "items[].full_name",
     "items[].description",
     "items[].topics"
   ]
   ```

   Returnable Fields (data the AI will receive):

   ```json Returnable Fields Configuration
   [
     "items[].html_url",
     "items[].full_name",
     "items[].description"
   ]
   ```

   <Frame>
     ![Agentic RAG Configuration](/images/screenshots/2025-05-03-22-48-39.png)
   </Frame>
5. Save your changes
6. Return to the **Tester** tab and run the repositories query again:

   ```txt Prompt
   Find 2-3 cool repositories related to Agent 2 Agent and MCP
   ```

<Tip>
  Notice how much cleaner and more focused the response is now\! Instead of overwhelming JSON data, you get just the meaningful content that matters to your query.
</Tip>

### Optimizing User Search

Next, let's optimize the user search operation:

1. Return to the **Builder** tab
2. Click on the gear icon next to the **Find Users by Criteria** operation
3. Go to **Advanced** → **Raw Editor**
4. Configure the fields:

   Searchable Fields:

   ```json User Search Configuration
   [
     "items[].login"
   ]
   ```

   Returnable Fields:

   ```json User Return Configuration
   [
     "items[].html_url",
     "items[].login", 
     "items[].avatar_url"
   ]
   ```
5. Save your changes
6. In the testing area on the left pane, run:

<<<<<<< HEAD
6. Save your changes, and deploy the agent

<Note>
To continue testing your agent:

1. Keep the Agent Builder tab open
2. Open the web interface by clicking the Chat URL in your agent canvas
3. Select the same conversation thread from your chat history to maintain context
</Note>

7. In the WebUI area on the left pane, run:
=======
>>>>>>> 97b11781
   ```txt Prompt
   Find 2-3 GitHub users related to MCP and Agent 2 Agent protocol
   ```

### Optimizing Commit Searches

Now, let's configure commit search operations:

1. Return to the **Builder** tab
2. Click on the gear icon next to the **Search Commits by Criteria** operation
3. Go to **Advanced** → **Raw Editor**
4. Configure the fields:

   Searchable Fields:

   ```json Commit Search Configuration
   [
     "items[].commit.message",
     "items[].author.login",
     "items[].commit.author.name",
     "items[].repository.full_name"
   ]
   ```

   Returnable Fields:

   ```json Commit Return Configuration
   [
     "items[].html_url",
     "items[].sha",
     "items[].commit.message",
     "items[].commit.author.date",
     "items[].author.login", 
     "items[].repository.html_url"
   ]
   ```
5. Save your changes
6. In the testing area of the left pane, try a follow-up question:

   ```txt Follow-up Prompt
   Summarize their recent commits
   ```

### Optimizing Code Snippets Search

Finally, let's optimize the code snippet operation:

1. Return to the **Builder** tab
2. Click on the gear icon next to the **Find Code Snippets by Query Terms** operation
3. Go to **Advanced** → **Raw Editor**
4. Configure the fields:

   Searchable Fields:

   ```json Searchable Fields Configuration
   [
     "items[].name",
     "items[].path",
     "items[].repository.full_name",
     "items[].repository.description"
   ]
   ```

   Returnable Fields:

   ```json Returnable Fields Configuration
   [
     "items[].html_url",
     "items[].path",
     "items[].repository.html_url",
     "items[].repository.full_name"
   ]
   ```
5. Save your changes
6. In the testing area of the left pane, run:

   ```txt Prompt
   Can you find the implementation of A2A code snippet?
   ```

The optimized results should look similar to this:

```markdown Example Output
Here are some code snippets related to "A2A" found on GitHub:

1. **Repository:** [hyunjun/bookmarks](https://github.com/hyunjun/bookmarks)
   - **File:** [c.md](https://github.com/hyunjun/bookmarks/blob/b0dce61583620ed1bff22408dfae28563e3cf28f/c.md)

2. **Repository:** [mwherman2000/did-uri-spec](https://github.com/mwherman2000/did-uri-spec)
   - **File:** [FAQ.md](https://github.com/mwherman2000/did-uri-spec/blob/deff7e273046574ec3703313b1bb833a4d060cbc/FAQ.md)

3. **Repository:** [zeromake/library](https://github.com/zeromake/library)
   - **File:** [TOC.md](https://github.com/zeromake/library/blob/6073134ad593c54897efcb3339f4a0662bc7a7b1/TOC.md)

4. **Repository:** [tansuotv/IPTVindex](https://github.com/tansuotv/IPTVindex)
   - **File:** [tv.txt](https://github.com/tansuotv/IPTVindex/blob/869d6d43ae2316cc4b0628affc9b87650a783c5a/tv.txt)

5. **Repository:** [kitnil/notes](https://github.com/kitnil/notes)
   - **File:** [s3.org](https://github.com/kitnil/notes/blob/da3da9c30cbebee0075fb92f58f8fc3dac7e7e0f/s3.org)
```

## 📄 Adding Code Reading Capabilities

Let's enhance our agent by adding the ability to read code directly from GitHub URLs:

1. In the left navigation menu, go to **Cloud Functions**
2. Click the **New** button
3. Add the following code:

```python GitHub Code Reader Function
# === GitHub Code Reader ===
# Contract-name: xpander_run_action
# Purpose: Retrieve any file's raw text from GitHub (public or private) so downstream
#          agents can parse the code.

# import requests – auto-imported by the runtime
import os

def xpander_run_action(repo_full_name: str, file_path: str, ref: str = "main"):
    # GitHub Code Reader
    # ------------------
    # Args:
    #     repo_full_name : str  | "owner/repo", e.g. "org/project"
    #     file_path      : str  | path within the repo, e.g. "src/app.py"
    #     ref            : str  | branch, tag, or commit SHA (default "main")
    # Optional ENV:
    #     GIT_TOKEN            | Personal Access Token for private repositories.
    #                           If present, it's sent as a Bearer token.
    # Returns:
    #     str – the file's text on success, or an error string on failure.

    raw_url = f"https://raw.githubusercontent.com/{repo_full_name}/{ref}/{file_path}"

    headers = {}
    token = os.getenv("GIT_TOKEN")
    if token:
        headers["Authorization"] = f"Bearer {token}"

    try:
        resp = requests.get(raw_url, headers=headers, timeout=15)
        resp.raise_for_status()
    except requests.RequestException as exc:
        return f"Request failed: {exc}"

    return resp.text
```

4. Name it **GitHub Code Reader** and click **Save**
5. Return to your agent in the **AI Agents** section
6. Click the **\+** button
7. Select **Custom Action**
8. Add the **GitHub Code Reader** function to your agent canvas
9. Click Save -\> Deploy.

Run the following prompt

```txt Example Prompt
How can I increase throughput using cross-region inference with Amazon Bedrock and boto3? Download and provide the real python code snippet from AWS repos, not a link
```

<Frame>
  ![](/images/screenshots/2025-05-04-01-29-12.png)
</Frame>

<Note>
  The screenshot is from the agent's WebUI. You can access yours by clicking the 'Chat' button on the canvas — the WebUI URL will appear
</Note>

## 🌎 Enhancing Your Agent with Web Search

Your GitHub search agent currently can only access information available on GitHub. Let's add web search capabilities to make it more versatile:

1. Return to your agent canvas
2. Click the **\+** button
3. Select **Built-in Actions**
4. Add **Fetch Tavily AI Insights** (for comprehensive web searching)
5. Click on the gear icon in your agent canvas to edit the agent settings
6. Update your agent's instructions by adding these important rules:

   ```markdown Updated Instructions
   7. ALWAYS start with Tavily AI Insights to gather general information, but NEVER stop there
   8. After using Tavily, ALWAYS follow up with relevant GitHub searches to find concrete code examples and repositories
   9. For every user query, you must provide both web-based context AND GitHub-specific examples
   ```
7. Save your changes
8. In the **Tester** tab, try a query that requires recent information:

   ```txt Test Prompt
   What are the latest changes to the A2A protocol specification? Show me example implementations.
   ```

Your agent should now provide more comprehensive answers by combining web search results with GitHub code examples:

<Frame>
  ![](/images/screenshots/2025-05-04-00-18-30.png)
</Frame>

<Warning>
  Sometimes, our autonomous agent might choose to use GitHub before Tavily, despite our explicit instructions. This happens because the AI model sees all available tools at once and makes decisions based on its understanding of the prompt and tool descriptions.

  This reveals a fascinating design challenge in AI systems: How can we create truly autonomous agents capable of making intelligent decisions while ensuring they reliably follow critical business logic when needed? 🤔
</Warning>

## 🔄 Creating the Agent Dependency Graph

In production, to ensure your agent follows the right search strategy, we should always create a dependency graph that deterministically enforces specific business logic behavior:

1. In your agent canvas, connect your nodes to create the dependency graph
2. Set up a workflow that requires an internet search before accessing GitHub operations:
   - Connect the Tavily AI Insights node as a prerequisite to the GitHub operations
   - Ensure the flow follows a logical progression

<Frame>
  ![Agent Dependency Graph](/images/screenshots/2025-05-03-22-42-07.png)
</Frame>

3. Repeat the query with explict request to not start with Tavily

```txt test prompt
What are the latest changes to the A2A protocol specification? Show me example implementations. Use GitHub without Tavily
```

4. Validate additonal queries:

```txt Test Prompt
Using only Google's A2A protocol implementation, create an agent that responds with 'hello world'. Provide the Python code.
```

5. Verify that the AI follows the correct workflow - first searching for information before accessing GitHub operations:

<Frame>
  ![Query Results](/images/screenshots/2025-05-03-22-41-39.png)
</Frame>

<Check>
  Congratulations\! You've built a reliable AI Agent that balances autonomy with guardrails. By creating this structured workflow, you've effectively addressed both the API overflow challenge and solved the autonomous multi-step challenges
</Check>

# 🌐 Exposing Your Agent as an MCP

### Step 1: Access your Agent MCP URL

The final step is to expose your optimized GitHub agent as a Model Context Protocol (MCP) server:

1. In your agent canvas, click the **\+** button
2. Select **Source** → **MCP**
3. Click **Deploy**

<Frame>
  ![MCP Deployment](/images/screenshots/2025-05-03-23-04-13.png)
</Frame>

4. After deployment, you'll receive a unique URL for your MCP server
5. Configure this endpoint in your Cursor IDE by editing the settings file:

   Create or edit `~/.cursor/mcp.json`:

   ```json mcp.json
   {
     "mcpServers":{
       "xpander-github-mcp": {
         "command": "npx",
         "args": [
           "xpander-mcp-remote",
           "https://mcp.xpander.ai/your-server-url/"
         ]
       }
     }
   }
   ```

   <Warning>
     Make sure to replace `https://mcp.xpander.ai/your-server-url/` with your actual MCP server URL from the deployment step\!
   </Warning>

### Step 2: Customize the Cursor Settings

1. Add an explicit instruction to prioritize MCP commands in the "system prompt" configuration of your Cursor IDE.

```txt Rules
If relevant to the question, always use MCP tools when available before answering
```

<Frame>
  ![](/images/screenshots/2025-05-05-15-52-08.png)
</Frame>

2. Make sure the MCP server is active (Cursor Settings -\> MCP)

<Frame>
  ![](/images/screenshots/2025-05-05-15-54-23.png)
</Frame>

3. Restart Cursor IDE to apply the changes

### Step 3: Ask Cursor Agent to invoke MCP

8. Test your MCP integration by asking a question in Cursor:

   ```txt Prompt to Agent (via MCP)
   search for code samples of xpander-ai sdk
   ```

<Frame>
  ![MCP Integration Results](/images/screenshots/2025-05-03-23-34-38.png)
</Frame>

# ✅ Checkpoint

Congratulations\! By completing this module, you should now be able to:

1. Create and configure a GitHub search agent with optimized Agentic RAG
2. Customize searchable and returnable fields for each API operation
3. Add custom code reading capabilities to your agent
4. Structure agent workflows using dependency graphs
5. Deploy your agent as an MCP endpoint for Cursor IDE

## 🔄 Next Steps

Now that you've supercharged your IDE with an optimized GitHub MCP Server, you're ready to build your first coding agent in the [next module](/workshops/a2a-mcp-bedrock-workshop/02-first-coding-agent).<|MERGE_RESOLUTION|>--- conflicted
+++ resolved
@@ -227,7 +227,6 @@
 5. Save your changes
 6. In the testing area on the left pane, run:
 
-<<<<<<< HEAD
 6. Save your changes, and deploy the agent
 
 <Note>
@@ -239,8 +238,7 @@
 </Note>
 
 7. In the WebUI area on the left pane, run:
-=======
->>>>>>> 97b11781
+
    ```txt Prompt
    Find 2-3 GitHub users related to MCP and Agent 2 Agent protocol
    ```
